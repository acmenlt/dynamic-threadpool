--- conflicted
+++ resolved
@@ -46,19 +46,7 @@
 
     @SneakyThrows(NacosException.class)
     @Override
-<<<<<<< HEAD
-    public String getProperties() throws Exception {
-        Map<String, String> nacosConfig = bootstrapConfigProperties.getNacos();
-        String dataId = nacosConfig.get(DATA_ID);
-        String group = nacosConfig.get(GROUP);
-        return configService.getConfig(dataId, group, 5000L);
-    }
-
-    @Override
-    public void afterPropertiesSet() throws Exception {
-=======
     public void initRegisterListener() {
->>>>>>> 5f9f26df
         Map<String, String> nacosConfig = bootstrapConfigProperties.getNacos();
         configService.addListener(nacosConfig.get(DATA_ID),
                 nacosConfig.get(GROUP), new Listener() {
