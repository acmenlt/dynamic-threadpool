<?xml version="1.0" encoding="UTF-8"?>
<project xmlns="http://maven.apache.org/POM/4.0.0" xmlns:xsi="http://www.w3.org/2001/XMLSchema-instance"
         xsi:schemaLocation="http://maven.apache.org/POM/4.0.0 https://maven.apache.org/xsd/maven-4.0.0.xsd">
    <modelVersion>4.0.0</modelVersion>
    <parent>
        <groupId>cn.hippo4j</groupId>
        <artifactId>hippo4j-all</artifactId>
        <version>${revision}</version>
    </parent>
    <artifactId>hippo4j-message</artifactId>

    <dependencies>
        <dependency>
            <groupId>cn.hippo4j</groupId>
            <artifactId>hippo4j-common</artifactId>
            <version>${revision}</version>
        </dependency>

        <dependency>
            <groupId>org.projectlombok</groupId>
            <artifactId>lombok</artifactId>
        </dependency>

        <dependency>
            <groupId>com.aliyun</groupId>
            <artifactId>alibaba-dingtalk-service-sdk</artifactId>
            <optional>true</optional>
            <!-- User feedback that javax.jms cannot be downloaded, log4j is not found useful, so it is excluded for the time being. -->
            <exclusions>
                <exclusion>
                    <groupId>log4j</groupId>
                    <artifactId>log4j</artifactId>
                </exclusion>
            </exclusions>
        </dependency>

        <dependency>
            <groupId>commons-codec</groupId>
            <artifactId>commons-codec</artifactId>
        </dependency>

        <dependency>
<<<<<<< HEAD
            <groupId>cn.hutool</groupId>
            <artifactId>hutool-all</artifactId>
        </dependency>
=======
            <groupId>com.google.guava</groupId>
            <artifactId>guava</artifactId>
        </dependency>

>>>>>>> 2b99a47b
    </dependencies>

    <build>
        <resources>
            <resource>
                <directory>src/main/resources</directory>
                <includes>
                    <include>**/*.txt</include>
                    <include>**/*.json</include>
                </includes>
            </resource>
        </resources>
        <plugins>
            <plugin>
                <groupId>org.apache.maven.plugins</groupId>
                <artifactId>maven-jar-plugin</artifactId>
                <configuration>
                    <archive>
                        <manifestEntries>
                            <Implementation-Title>${project.artifactId}</Implementation-Title>
                            <Implementation-Version>${project.version}</Implementation-Version>
                            <Build-Time>${maven.build.timestamp}</Build-Time>
                            <Built-By>chen.ma</Built-By>
                        </manifestEntries>
                    </archive>
                </configuration>
            </plugin>
            <plugin>
                <groupId>org.apache.maven.plugins</groupId>
                <artifactId>maven-javadoc-plugin</artifactId>
                <version>2.10.3</version>
                <executions>
                    <execution>
                        <goals>
                            <goal>jar</goal>
                        </goals>
                    </execution>
                </executions>
            </plugin>
        </plugins>
    </build>
</project><|MERGE_RESOLUTION|>--- conflicted
+++ resolved
@@ -39,17 +39,6 @@
             <artifactId>commons-codec</artifactId>
         </dependency>
 
-        <dependency>
-<<<<<<< HEAD
-            <groupId>cn.hutool</groupId>
-            <artifactId>hutool-all</artifactId>
-        </dependency>
-=======
-            <groupId>com.google.guava</groupId>
-            <artifactId>guava</artifactId>
-        </dependency>
-
->>>>>>> 2b99a47b
     </dependencies>
 
     <build>
