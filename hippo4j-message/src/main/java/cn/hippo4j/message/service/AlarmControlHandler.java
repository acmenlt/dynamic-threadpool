--- conflicted
+++ resolved
@@ -20,22 +20,12 @@
 import cn.hippo4j.common.constant.Constants;
 import cn.hippo4j.common.toolkit.StringUtil;
 import cn.hippo4j.message.dto.AlarmControlDTO;
-<<<<<<< HEAD
-import cn.hutool.core.util.IdUtil;
-import cn.hutool.core.util.StrUtil;
 import com.github.benmanes.caffeine.cache.Cache;
 import com.github.benmanes.caffeine.cache.Caffeine;
 
 import java.util.HashMap;
 import java.util.Map;
-=======
-import com.google.common.cache.Cache;
-import com.google.common.cache.CacheBuilder;
-
-import java.util.HashMap;
-import java.util.Map;
 import java.util.UUID;
->>>>>>> 2b99a47b
 import java.util.concurrent.ConcurrentHashMap;
 import java.util.concurrent.TimeUnit;
 import java.util.concurrent.locks.ReentrantLock;
@@ -47,11 +37,7 @@
 
     private final Map<String, ReentrantLock> threadPoolLock = new HashMap<>();
 
-<<<<<<< HEAD
     private final Map<String, Cache<String, String>> threadPoolAlarmCache = new ConcurrentHashMap<>();
-=======
-    private final Map<String, Cache<String, String>> threadPoolAlarmCache = new ConcurrentHashMap();
->>>>>>> 2b99a47b
 
     /**
      * Control message push alarm frequency.
@@ -91,14 +77,8 @@
      * @param interval
      */
     public void initCacheAndLock(String threadPoolId, String platform, Integer interval) {
-<<<<<<< HEAD
         String threadPoolKey = StrUtil.builder(threadPoolId, Constants.GROUP_KEY_DELIMITER, platform).toString();
         Cache<String, String> cache = Caffeine.newBuilder()
-=======
-        String threadPoolKey = threadPoolId + Constants.GROUP_KEY_DELIMITER + platform;
-
-        Cache<String, String> cache = CacheBuilder.newBuilder()
->>>>>>> 2b99a47b
                 .expireAfterWrite(interval, TimeUnit.MINUTES)
                 .build();
         threadPoolAlarmCache.put(threadPoolKey, cache);
