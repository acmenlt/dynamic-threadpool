<?xml version="1.0" encoding="UTF-8"?>
<project xmlns="http://maven.apache.org/POM/4.0.0" xmlns:xsi="http://www.w3.org/2001/XMLSchema-instance"
         xsi:schemaLocation="http://maven.apache.org/POM/4.0.0 https://maven.apache.org/xsd/maven-4.0.0.xsd">
    <modelVersion>4.0.0</modelVersion>
    <parent>
        <groupId>cn.hippo4j</groupId>
        <artifactId>hippo4j-all</artifactId>
        <version>${revision}</version>
    </parent>
    <artifactId>hippo4j-common</artifactId>

    <properties>
        <spring-context.version>5.2.21.RELEASE</spring-context.version>
        <spring-web.version>5.2.15.RELEASE</spring-web.version>
        <spring-beans.version>5.2.21.RELEASE</spring-beans.version>
        <spring-core.version>5.2.22.RELEASE</spring-core.version>
    </properties>

    <dependencies>
        <dependency>
            <groupId>org.springframework</groupId>
            <artifactId>spring-context</artifactId>
            <version>${spring-context.version}</version>
        </dependency>

        <dependency>
            <groupId>org.springframework</groupId>
            <artifactId>spring-web</artifactId>
            <version>${spring-web.version}</version>
        </dependency>

        <dependency>
            <groupId>org.springframework</groupId>
            <artifactId>spring-beans</artifactId>
            <version>${spring-beans.version}</version>
        </dependency>

        <dependency>
            <groupId>org.springframework</groupId>
            <artifactId>spring-core</artifactId>
            <version>${spring-core.version}</version>
        </dependency>

        <dependency>
            <groupId>com.fasterxml.jackson.core</groupId>
            <artifactId>jackson-databind</artifactId>
        </dependency>

        <dependency>
            <groupId>org.springframework.boot</groupId>
            <artifactId>spring-boot-starter</artifactId>
        </dependency>

        <dependency>
            <groupId>org.projectlombok</groupId>
            <artifactId>lombok</artifactId>
        </dependency>

        <dependency>
            <groupId>org.springframework.boot</groupId>
            <artifactId>spring-boot-starter-json</artifactId>
        </dependency>

        <dependency>
<<<<<<< HEAD
            <groupId>cn.hutool</groupId>
            <artifactId>hutool-all</artifactId>
=======
            <groupId>com.google.guava</groupId>
            <artifactId>guava</artifactId>
>>>>>>> 2b99a47b
        </dependency>

        <dependency>
            <groupId>org.springframework.boot</groupId>
            <artifactId>spring-boot-starter-test</artifactId>
            <scope>test</scope>
        </dependency>

        <dependency>
            <groupId>com.github.ben-manes.caffeine</groupId>
            <artifactId>caffeine</artifactId>
        </dependency>
    </dependencies>

    <build>
        <plugins>
            <plugin>
                <groupId>org.apache.maven.plugins</groupId>
                <artifactId>maven-jar-plugin</artifactId>
                <configuration>
                    <archive>
                        <manifestEntries>
                            <Implementation-Title>${project.artifactId}</Implementation-Title>
                            <Implementation-Version>${project.version}</Implementation-Version>
                            <Build-Time>${maven.build.timestamp}</Build-Time>
                            <Built-By>chen.ma</Built-By>
                        </manifestEntries>
                    </archive>
                </configuration>
            </plugin>
            <plugin>
                <groupId>org.apache.maven.plugins</groupId>
                <artifactId>maven-javadoc-plugin</artifactId>
                <version>2.10.3</version>
                <executions>
                    <execution>
                        <goals>
                            <goal>jar</goal>
                        </goals>
                    </execution>
                </executions>
            </plugin>
        </plugins>
    </build>
</project><|MERGE_RESOLUTION|>--- conflicted
+++ resolved
@@ -62,16 +62,6 @@
         </dependency>
 
         <dependency>
-<<<<<<< HEAD
-            <groupId>cn.hutool</groupId>
-            <artifactId>hutool-all</artifactId>
-=======
-            <groupId>com.google.guava</groupId>
-            <artifactId>guava</artifactId>
->>>>>>> 2b99a47b
-        </dependency>
-
-        <dependency>
             <groupId>org.springframework.boot</groupId>
             <artifactId>spring-boot-starter-test</artifactId>
             <scope>test</scope>
