--- conflicted
+++ resolved
@@ -37,11 +37,7 @@
     }
 
     @Test
-<<<<<<< HEAD
-    public void getFieldValueByFiledTest(){
-=======
     public void getFieldValueByFiledTest() {
->>>>>>> 4df0b4ee
         TestSubClass testSubClass = new TestSubClass();
         Field privateField = ReflectUtil.getField(TestSubClass.class, "privateField");
 
@@ -50,11 +46,7 @@
     }
 
     @Test
-<<<<<<< HEAD
-    public void getFieldTest(){
-=======
     public void getFieldTest() {
->>>>>>> 4df0b4ee
         Field privateField = ReflectUtil.getField(TestSubClass.class, "privateField");
         Assert.notNull(privateField);
 
@@ -63,21 +55,13 @@
     }
 
     @Test
-<<<<<<< HEAD
-    public void getFieldsTest(){
-=======
     public void getFieldsTest() {
->>>>>>> 4df0b4ee
         Field[] fields = ReflectUtil.getFields(TestSubClass.class);
         Assert.isTrue(Objects.equals(4, fields.length));
     }
 
     @Test
-<<<<<<< HEAD
-    public void getFieldsDirectlyTest(){
-=======
     public void getFieldsDirectlyTest() {
->>>>>>> 4df0b4ee
         Field[] fields = ReflectUtil.getFieldsDirectly(TestSubClass.class, false);
         Assert.isTrue(Objects.equals(2, fields.length));
 
@@ -86,11 +70,7 @@
     }
 
     @Test
-<<<<<<< HEAD
-    public void getFieldNameTest(){
-=======
     public void getFieldNameTest() {
->>>>>>> 4df0b4ee
         Field privateField = ReflectUtil.getField(TestSubClass.class, "privateField");
         String fieldName = ReflectUtil.getFieldName(privateField);
         Assert.notNull(fieldName);
@@ -101,11 +81,7 @@
     }
 
     @Test
-<<<<<<< HEAD
-    public void setFieldValueTest(){
-=======
     public void setFieldValueTest() {
->>>>>>> 4df0b4ee
         TestClass testClass = new TestClass();
         ReflectUtil.setFieldValue(testClass, "field", "fieldVal");
         Assert.isTrue(Objects.equals("fieldVal", testClass.getField()));
@@ -116,15 +92,9 @@
 
     }
 
-<<<<<<< HEAD
-
-    @Getter
-    static class TestClass {
-=======
     @Getter
     static class TestClass {
 
->>>>>>> 4df0b4ee
         private String privateField;
         protected String field;
 
@@ -135,10 +105,7 @@
     }
 
     class TestSubClass extends TestClass {
-<<<<<<< HEAD
-=======
 
->>>>>>> 4df0b4ee
         private String subField;
     }
 
