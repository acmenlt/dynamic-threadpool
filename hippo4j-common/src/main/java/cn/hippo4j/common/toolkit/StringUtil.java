/*
 * Licensed to the Apache Software Foundation (ASF) under one or more
 * contributor license agreements.  See the NOTICE file distributed with
 * this work for additional information regarding copyright ownership.
 * The ASF licenses this file to You under the Apache License, Version 2.0
 * (the "License"); you may not use this file except in compliance with
 * the License.  You may obtain a copy of the License at
 *
 *     http://www.apache.org/licenses/LICENSE-2.0
 *
 * Unless required by applicable law or agreed to in writing, software
 * distributed under the License is distributed on an "AS IS" BASIS,
 * WITHOUT WARRANTIES OR CONDITIONS OF ANY KIND, either express or implied.
 * See the License for the specific language governing permissions and
 * limitations under the License.
 */

package cn.hippo4j.common.toolkit;

import java.util.regex.Matcher;
import java.util.regex.Pattern;

/**
 * String util.
 */
public class StringUtil {

    public static final String EMPTY = "";

    public static final char UNDERLINE = '_';

    /**
     * Returns the given string if it is nonempty; {@code null} otherwise.
     *
     * @param str
     * @return
     */
    public static String emptyToNull(String str) {
        return (str == null || str.isEmpty()) ? null : str;
    }

    /**
     * Returns the given string if it is non-null; the empty string otherwise.
     *
     * @param str
     * @return
     */
    public static String nullToEmpty(String str) {
        return str == null ? "" : str;
    }

    /**
     * Returns {@code true} if the given string is null or is the empty string.
     *
     * @param str
     * @return
     */
    public static boolean isNullOrEmpty(String str) {
        return str == null || str.isEmpty();
    }

    /**
     * Is blank.
     *
     * @param str
     * @return
     */
    public static boolean isBlank(CharSequence str) {
        if ((str == null)) {
            return true;
        }
        int length = str.length();
        if (length == 0) {
            return true;
        }
        for (int i = 0; i < length; i++) {
            char c = str.charAt(i);
            boolean charNotBlank = Character.isWhitespace(c) || Character.isSpaceChar(c) || c == '\ufeff' || c == '\u202a';
            if (!charNotBlank) {
                return false;
            }
        }
        return true;
    }

    /**
     * Is empty.
     *
     * @param str
     * @return
     */
    public static boolean isEmpty(CharSequence str) {
        return str == null || str.length() == 0;
    }

    /**
     * Is not empty.
     *
     * @param str
     * @return
     */
    public static boolean isNotEmpty(CharSequence str) {
        return !isEmpty(str);
    }

    /**
     * Is not blank.
     *
     * @param str
     * @return
     */
    public static boolean isNotBlank(CharSequence str) {
        return !isBlank(str);
    }

    /**
     * Is all not empty.
     *
     * @param args
     * @return
     */
    public static boolean isAllNotEmpty(CharSequence... args) {
        return !hasEmpty(args);
    }

    /**
     * Has empty.
     *
     * @param strList
     * @return
     */
    public static boolean hasEmpty(CharSequence... strList) {
        if (ArrayUtil.isEmpty(strList)) {
            return true;
        }

        for (CharSequence str : strList) {
            if (isEmpty(str)) {
                return true;
            }
        }
        return false;
    }

    /**
     * To underline case.
     *
     * @param str
     * @return
     */
    public static String toUnderlineCase(CharSequence str) {
        return toSymbolCase(str, UNDERLINE);
    }

    /**
     * To symbol case.
     *
     * @param str
     * @param symbol
     * @return
     */
    public static String toSymbolCase(CharSequence str, char symbol) {
        if (str == null) {
            return null;
        }

        final int length = str.length();
        final StringBuilder sb = new StringBuilder();
        char c;
        for (int i = 0; i < length; i++) {
            c = str.charAt(i);
            final Character preChar = (i > 0) ? str.charAt(i - 1) : null;
            if (Character.isUpperCase(c)) {
                final Character nextChar = (i < str.length() - 1) ? str.charAt(i + 1) : null;
                if (null != preChar && Character.isUpperCase(preChar)) {
                    sb.append(c);
                } else if (null != nextChar && Character.isUpperCase(nextChar)) {
                    if (null != preChar && symbol != preChar) {
                        sb.append(symbol);
                    }
                    sb.append(c);
                } else {
                    if (null != preChar && symbol != preChar) {
                        sb.append(symbol);
                    }
                    sb.append(Character.toLowerCase(c));
                }
            } else {
                if (sb.length() > 0 && Character.isUpperCase(sb.charAt(sb.length() - 1)) && symbol != c) {
                    sb.append(symbol);
                }
                sb.append(c);
            }
        }
        return sb.toString();
    }

<<<<<<< HEAD
=======
    /**
     * Replace a portion of the string, replacing all found
     *
     * @param str        A string to operate on
     * @param searchStr  The replaced string
     * @param replaceStr The replaced string
     * @return Replace the result
     */
    public static String replace(String str, String searchStr, String replaceStr) {
        return Pattern
                .compile(searchStr, Pattern.LITERAL)
                .matcher(str)
                .replaceAll(Matcher.quoteReplacement(replaceStr));
    }

    /**
     * Tests if this string starts with the specified prefix.
     *
     * @param str    this str
     * @param prefix the suffix
     * @return Whether the prefix exists
     */
    public static boolean startWith(String str, String prefix) {
        if (isEmpty(str)) {
            return false;
        }
        return str.startsWith(prefix);
    }

    /**
     * get the string before the delimiter
     *
     * @param str    string
     * @param symbol separator
     * @return String
     */
    public static String subBefore(String str, String symbol) {
        if (isEmpty(str) || symbol == null) {
            return str;
        }
        if (symbol.isEmpty()) {
            return EMPTY;
        }
        int pos = str.indexOf(symbol);
        if (-1 == pos) {
            return str;
        }
        if (0 == pos) {
            return EMPTY;
        }
        return str.substring(0, pos);
    }
>>>>>>> 2b99a47b
}<|MERGE_RESOLUTION|>--- conflicted
+++ resolved
@@ -195,8 +195,6 @@
         return sb.toString();
     }
 
-<<<<<<< HEAD
-=======
     /**
      * Replace a portion of the string, replacing all found
      *
@@ -249,5 +247,4 @@
         }
         return str.substring(0, pos);
     }
->>>>>>> 2b99a47b
 }