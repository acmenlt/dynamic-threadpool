--- conflicted
+++ resolved
@@ -1,5 +1,3 @@
-<<<<<<< HEAD
-=======
 import Cookie from 'js-cookie';
 // import { Buffer } from 'buffer';
 // import crypto from 'crypto-browserify';
@@ -37,7 +35,6 @@
 //     return null;
 //   }
 // }
->>>>>>> d645c494
 import _ from 'lodash';
 
 // is plain object
@@ -51,13 +48,10 @@
   return typeof Ctor === 'function' && Ctor === Object; // insure is new by Object or {}
 };
 
-<<<<<<< HEAD
-=======
 const setToken = (token: string) => {
   Cookie.set(TokenKey, token);
 };
 
->>>>>>> d645c494
 /**
  * @description 忽略 object 中 value 为空的元素
  * @param obj
@@ -85,8 +79,4 @@
   return typeof value === 'object' ? _.isEmpty(value) : isNilValue(value);
 };
 
-<<<<<<< HEAD
-export { isPlainObject, isEmpty, filterEmptyField };
-=======
-export { isPlainObject, isEmpty, filterEmptyField, setToken };
->>>>>>> d645c494
+export { isPlainObject, isEmpty, filterEmptyField, setToken };