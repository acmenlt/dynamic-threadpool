--- conflicted
+++ resolved
@@ -32,11 +32,7 @@
   code?: string | number;
 };
 
-<<<<<<< HEAD
-let baseURL = 'http://console.hippo4j.cn';
-=======
 let baseURL = '';
->>>>>>> d645c494
 
 const inital: RequestOptions = {
   method: 'GET',
