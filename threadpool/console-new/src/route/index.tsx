--- conflicted
+++ resolved
@@ -3,21 +3,9 @@
 import aboutRouter from '@/page/about/router';
 import ThreadPoolRouter from '@/page/thread-pool/router';
 import tenantRouter from '@/page/tenant/router';
-import itemRouter from '@/page/item/router';
-import userRouter from '@/page/user/router';
-import logRouter from '@/page/log/router';
+// import itemRouter from '@/page/item/router';
+// import userRouter from '@/page/user/router';
+// import logRouter from '@/page/log/router';
 
-<<<<<<< HEAD
-const routerList: IRouterList[] = [
-  ...homeRouter,
-  ...aboutRouter,
-  ...tenantRouter,
-  ...ThreadPoolRouter,
-  ...itemRouter,
-  ...userRouter,
-  ...logRouter,
-];
-=======
 const routerList: IRouterList[] = [...homeRouter, ...aboutRouter, ...tenantRouter, ...ThreadPoolRouter];
->>>>>>> e98b106c
 export default routerList;