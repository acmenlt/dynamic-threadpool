import { Suspense } from 'react';
import LayoutCom from './components/layout-com';
import { Routes, Route, Link } from 'react-router-dom';

import routeList from './route';
import Login from '@/page/login';
<<<<<<< HEAD
import { MenuProps, Spin, ConfigProvider } from 'antd';
=======
import { MenuProps } from 'antd';
>>>>>>> e98b106c
import { useTran } from './hooks';
import { STR_MAP } from './config/i18n/locales/constants';
import IconFont from './components/icon';

type MenuItem = Required<MenuProps>['items'][number];

const App = () => {
  const sideMenuList: MenuItem[] = [
    {
      label: useTran(STR_MAP.DYNAMIC_THREAD_POOL),
      key: STR_MAP.DYNAMIC_THREAD_POOL,
      icon: <IconFont type="icon-hot-for-ux"></IconFont>,
      children: [
        { label: <Link to={'/thread-poll/index'}>{useTran(STR_MAP.THREAD_POOL)}</Link>, key: '/thread-poll/index' },
      ],
    },
<<<<<<< HEAD
    {
      // label: <Link to={'/tenant'}>{useTran(STR_MAP.LOG_MANAGE)}</Link>,
      label: <Link to={'/tenant'}>租户管理</Link>,
      key: STR_MAP.TENANT_MANAGE,
      icon: <IconFont type="icon-hot-for-ux"></IconFont>,
    },
    {
      // label: <Link to={'/item'}>{useTran(STR_MAP.PROJECT_MANAGE)}</Link>,
      label: <Link to={'/item'}>项目管理</Link>,
      key: STR_MAP.PROJECT_MANAGE,
      icon: <IconFont type="icon-hot-for-ux"></IconFont>,
    },
    {
      // label: <Link to={'/user'}>{useTran(STR_MAP.USE_RIGHT)}</Link>,
      label: <Link to={'/user'}>用户权限</Link>,
      key: STR_MAP.USE_RIGHT,
      icon: <IconFont type="icon-hot-for-ux"></IconFont>,
    },
    {
      // label: <Link to={'/log'}>{useTran(STR_MAP.LOG_MANAGE)}</Link>,
      label: <Link to={'/log'}>日志管理</Link>,
      key: STR_MAP.LOG_MANAGE,
      icon: <IconFont type="icon-hot-for-ux"></IconFont>,
    },
  ];

  return (
    <ConfigProvider>
      <Suspense fallback={<Spin size="small" />}>
        <LayoutCom sideMenuList={sideMenuList} isSider={true}>
          <Routes>
            <Route path="/Login" Component={Login}></Route>
            {routeList.map(item => (
              <Route key={item.path} path={item.path} Component={item.component} />
            ))}
          </Routes>
        </LayoutCom>
      </Suspense>
    </ConfigProvider>
=======
  ];

  return (
    <LayoutCom sideMenuList={sideMenuList} isSider={true} isHeader={true}>
      <Routes>
        <Route path="/Login" Component={Login}></Route>
        {routeList.map(item => (
          <Route key={item.path} path={item.path} Component={item.component} />
        ))}
      </Routes>
    </LayoutCom>
>>>>>>> e98b106c
  );
};

export default App;<|MERGE_RESOLUTION|>--- conflicted
+++ resolved
@@ -1,14 +1,10 @@
-import { Suspense } from 'react';
+// import { Suspense } from 'react';
 import LayoutCom from './components/layout-com';
 import { Routes, Route, Link } from 'react-router-dom';
 
 import routeList from './route';
 import Login from '@/page/login';
-<<<<<<< HEAD
-import { MenuProps, Spin, ConfigProvider } from 'antd';
-=======
 import { MenuProps } from 'antd';
->>>>>>> e98b106c
 import { useTran } from './hooks';
 import { STR_MAP } from './config/i18n/locales/constants';
 import IconFont from './components/icon';
@@ -25,47 +21,6 @@
         { label: <Link to={'/thread-poll/index'}>{useTran(STR_MAP.THREAD_POOL)}</Link>, key: '/thread-poll/index' },
       ],
     },
-<<<<<<< HEAD
-    {
-      // label: <Link to={'/tenant'}>{useTran(STR_MAP.LOG_MANAGE)}</Link>,
-      label: <Link to={'/tenant'}>租户管理</Link>,
-      key: STR_MAP.TENANT_MANAGE,
-      icon: <IconFont type="icon-hot-for-ux"></IconFont>,
-    },
-    {
-      // label: <Link to={'/item'}>{useTran(STR_MAP.PROJECT_MANAGE)}</Link>,
-      label: <Link to={'/item'}>项目管理</Link>,
-      key: STR_MAP.PROJECT_MANAGE,
-      icon: <IconFont type="icon-hot-for-ux"></IconFont>,
-    },
-    {
-      // label: <Link to={'/user'}>{useTran(STR_MAP.USE_RIGHT)}</Link>,
-      label: <Link to={'/user'}>用户权限</Link>,
-      key: STR_MAP.USE_RIGHT,
-      icon: <IconFont type="icon-hot-for-ux"></IconFont>,
-    },
-    {
-      // label: <Link to={'/log'}>{useTran(STR_MAP.LOG_MANAGE)}</Link>,
-      label: <Link to={'/log'}>日志管理</Link>,
-      key: STR_MAP.LOG_MANAGE,
-      icon: <IconFont type="icon-hot-for-ux"></IconFont>,
-    },
-  ];
-
-  return (
-    <ConfigProvider>
-      <Suspense fallback={<Spin size="small" />}>
-        <LayoutCom sideMenuList={sideMenuList} isSider={true}>
-          <Routes>
-            <Route path="/Login" Component={Login}></Route>
-            {routeList.map(item => (
-              <Route key={item.path} path={item.path} Component={item.component} />
-            ))}
-          </Routes>
-        </LayoutCom>
-      </Suspense>
-    </ConfigProvider>
-=======
   ];
 
   return (
@@ -77,7 +32,6 @@
         ))}
       </Routes>
     </LayoutCom>
->>>>>>> e98b106c
   );
 };
 
