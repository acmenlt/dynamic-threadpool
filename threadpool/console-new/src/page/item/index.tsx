<<<<<<< HEAD
import { useAntdTable, useRequest } from 'ahooks';
import { Button, Form, Input, Row, Space, Table, Col, Modal, notification, message } from 'antd';
=======
import { useAntdTable } from 'ahooks';
import { Button, Form, Input, Row, Space, Table, Col, Modal } from 'antd';
>>>>>>> d543979a
import { SearchOutlined, EditOutlined } from '@ant-design/icons';
import React, { useState } from 'react';
import { fetchDeleteItem, fetchItemList } from './service';
import { useUrlSet } from '@/hooks/useUrlSet';
import style from './index.module.less';
import ItemCreate from './create';

const baseColumns = [
  {
    title: '序号',
    dataIndex: 'index',
    with: 200,
  },
  {
    title: '租户',
    dataIndex: 'tenantId',
    with: 200,
  },
  {
    title: '项目',
    dataIndex: 'itemId',
    with: 200,
  },
  {
    title: '项目',
    dataIndex: 'itemId',
  },
  {
    title: '项目名称',
    dataIndex: 'itemName',
    with: 200,
  },
  {
    title: '负责人',
    dataIndex: 'owner',
    with: 200,
  },
  {
    title: '修改时间',
    dataIndex: 'gmtModified',
  },
];

const Tenant: React.FC = () => {
  const [editVisible, setEditVisible] = useState(false);
  const [type, setType] = useState('add');
  const [curItem, setCurItem] = useState({});
  const [form] = Form.useForm();
  const { setUrl } = useUrlSet({ form });
  const { tableProps, search } = useAntdTable(fetchItemList, { form });
<<<<<<< HEAD
  const deleteRequest = useRequest(fetchDeleteItem, { manual: true });

=======
  // const {run: delete} = useRequest(fetchDeleteTenant, { manual: true });
>>>>>>> d543979a
  const handleSearch = () => {
    setUrl();
    search.submit();
  };
  const handleDelete = (item: any) => {
    Modal.confirm({
<<<<<<< HEAD
      title: '提示',
      content: `此操作将删除 ${item.itemId}, 是否继续?`,
      onOk: async () => {
        try {
          const res = await deleteRequest.runAsync(item.itemId);
          if (res && res.success) {
            notification.success({ message: '删除成功' });
            search.reset();
          }
        } catch (e: any) {
          message.error(e.message || '服务器开小差啦~');
        }
=======
      title: `此操作将删除${item.itemName}, 是否继续?`,
      onOk: () => {
        search.submit();
>>>>>>> d543979a
      },
    });
  };
  const actions = (type: string, item?: any) => {
    switch (type) {
      case 'add':
        setType('add');
        setEditVisible(true);
        break;
      case 'edit':
        setType('edit');
        setCurItem(item);
        setEditVisible(true);
        break;
      case 'delete':
        handleDelete(item);
        break;
      default:
        break;
    }
  };
  const handleClose = () => {
    setEditVisible(false);
  };

  return (
    <div className={style.tenant_wrapper}>
      <Form form={form} wrapperCol={{ span: 23 }}>
        <Row>
          <Col span={6}>
            <Form.Item name="note">
              <Input placeholder="项目" allowClear />
            </Form.Item>
          </Col>
          <Col span={18}>
            <Space>
              <Button onClick={() => handleSearch()} type="primary" icon={<SearchOutlined />}>
                搜索
              </Button>
              <Button onClick={() => actions('add')} type="primary" icon={<EditOutlined />}>
                添加
              </Button>
            </Space>
          </Col>
        </Row>
        <Row>
          <Col span={6}></Col>
          <Col span={18}></Col>
        </Row>
      </Form>
      <Table
        {...tableProps}
        bordered
        rowKey="index"
        scroll={{ x: 1000 }}
        columns={[
          ...baseColumns,
          {
            title: '操作',
            key: 'action',
            render: (text: string, record: any) => {
              return (
                <Space>
                  <Button onClick={() => actions('edit', record)} type="link" className={style.opreate_btn}>
                    编辑
                  </Button>
                  <Button onClick={() => actions('delete', record)} type="link" className={style.opreate_btn}>
                    删除
                  </Button>
                </Space>
              );
            },
          },
        ]}
      />
<<<<<<< HEAD
      {editVisible && (
        <ItemCreate
          data={curItem}
          onClose={handleClose}
          visible={editVisible}
          type={type}
          reset={() => search.reset()}
        />
      )}
=======
      <ItemCreate data={curItem} onClose={handleClose} visible={editVisible} type={type} />
>>>>>>> d543979a
    </div>
  );
};

export default Tenant;<|MERGE_RESOLUTION|>--- conflicted
+++ resolved
@@ -1,10 +1,5 @@
-<<<<<<< HEAD
 import { useAntdTable, useRequest } from 'ahooks';
 import { Button, Form, Input, Row, Space, Table, Col, Modal, notification, message } from 'antd';
-=======
-import { useAntdTable } from 'ahooks';
-import { Button, Form, Input, Row, Space, Table, Col, Modal } from 'antd';
->>>>>>> d543979a
 import { SearchOutlined, EditOutlined } from '@ant-design/icons';
 import React, { useState } from 'react';
 import { fetchDeleteItem, fetchItemList } from './service';
@@ -55,19 +50,14 @@
   const [form] = Form.useForm();
   const { setUrl } = useUrlSet({ form });
   const { tableProps, search } = useAntdTable(fetchItemList, { form });
-<<<<<<< HEAD
   const deleteRequest = useRequest(fetchDeleteItem, { manual: true });
 
-=======
-  // const {run: delete} = useRequest(fetchDeleteTenant, { manual: true });
->>>>>>> d543979a
   const handleSearch = () => {
     setUrl();
     search.submit();
   };
   const handleDelete = (item: any) => {
     Modal.confirm({
-<<<<<<< HEAD
       title: '提示',
       content: `此操作将删除 ${item.itemId}, 是否继续?`,
       onOk: async () => {
@@ -80,11 +70,6 @@
         } catch (e: any) {
           message.error(e.message || '服务器开小差啦~');
         }
-=======
-      title: `此操作将删除${item.itemName}, 是否继续?`,
-      onOk: () => {
-        search.submit();
->>>>>>> d543979a
       },
     });
   };
@@ -160,7 +145,6 @@
           },
         ]}
       />
-<<<<<<< HEAD
       {editVisible && (
         <ItemCreate
           data={curItem}
@@ -170,9 +154,6 @@
           reset={() => search.reset()}
         />
       )}
-=======
-      <ItemCreate data={curItem} onClose={handleClose} visible={editVisible} type={type} />
->>>>>>> d543979a
     </div>
   );
 };
