--- conflicted
+++ resolved
@@ -64,12 +64,7 @@
         LoginUser loginUser = (LoginUser) request.getAttribute("loginUser");
         String loginPassword = loginUser.getPassword();
         UserInfo userInfo = userMapper.selectOne(Wrappers.lambdaQuery(UserInfo.class)
-<<<<<<< HEAD
-                .eq(UserInfo::getUserName, userName)
-        );
-=======
                 .eq(UserInfo::getUserName, userName));
->>>>>>> 2b11fac5
         if (Objects.isNull(userInfo)) {
             throw new UsernameNotFoundException(userName);
         }
