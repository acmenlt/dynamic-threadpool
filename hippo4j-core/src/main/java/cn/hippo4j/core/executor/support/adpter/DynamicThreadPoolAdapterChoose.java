--- conflicted
+++ resolved
@@ -39,11 +39,7 @@
         DYNAMIC_THREAD_POOL_ADAPTERS.add(new TransmittableThreadLocalExecutorServiceAdapter());
         DYNAMIC_THREAD_POOL_ADAPTERS.add(new ThreadPoolTaskExecutorAdapter());
         DYNAMIC_THREAD_POOL_ADAPTERS.add(new ZipkinExecutorAdapter());
-<<<<<<< HEAD
-        DynamicThreadPoolServiceLoader.register(DynamicThreadPoolAdapterSPI.class);
         loadCustomerAdapter();
-=======
->>>>>>> 2858b9fd
     }
 
     /**
@@ -88,6 +84,7 @@
      * load SPI customer adapter
      */
     private static void loadCustomerAdapter() {
+        DynamicThreadPoolServiceLoader.register(DynamicThreadPoolAdapterSPI.class);
         Collection<DynamicThreadPoolAdapterSPI> instances = DynamicThreadPoolServiceLoader.getSingletonServiceInstances(DynamicThreadPoolAdapterSPI.class);
         for (DynamicThreadPoolAdapterSPI instance : instances) {
             DynamicThreadPoolAdapter adapter = instance.adapter();
