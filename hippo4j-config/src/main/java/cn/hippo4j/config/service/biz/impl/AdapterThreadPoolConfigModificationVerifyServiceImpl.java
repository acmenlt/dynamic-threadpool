/*
 * Licensed to the Apache Software Foundation (ASF) under one or more
 * contributor license agreements.  See the NOTICE file distributed with
 * this work for additional information regarding copyright ownership.
 * The ASF licenses this file to You under the Apache License, Version 2.0
 * (the "License"); you may not use this file except in compliance with
 * the License.  You may obtain a copy of the License at
 *
 *     http://www.apache.org/licenses/LICENSE-2.0
 *
 * Unless required by applicable law or agreed to in writing, software
 * distributed under the License is distributed on an "AS IS" BASIS,
 * WITHOUT WARRANTIES OR CONDITIONS OF ANY KIND, either express or implied.
 * See the License for the specific language governing permissions and
 * limitations under the License.
 */

package cn.hippo4j.config.service.biz.impl;

import cn.hippo4j.common.constant.ConfigModifyTypeConstants;
import cn.hippo4j.common.toolkit.JSONUtil;
import cn.hippo4j.common.toolkit.StringUtil;
import cn.hippo4j.config.model.biz.threadpool.ConfigModifyVerifyReqDTO;
import lombok.extern.slf4j.Slf4j;
import org.springframework.http.HttpEntity;
import org.springframework.http.HttpHeaders;
import org.springframework.http.MediaType;
import org.springframework.stereotype.Service;
import org.springframework.web.client.RestTemplate;

/**
 * Adapter thread pool config modification verify service impl.
 */
@Slf4j
@Service
public class AdapterThreadPoolConfigModificationVerifyServiceImpl extends AbstractConfigModificationVerifyService {

    private final RestTemplate restTemplate = new RestTemplate();

    @Override
    public Integer type() {
        return ConfigModifyTypeConstants.ADAPTER_THREAD_POOL;
    }

    @Override
    protected void updateThreadPoolParameter(ConfigModifyVerifyReqDTO reqDTO) {
        for (String each : getClientAddress(reqDTO)) {
            String urlString = StringUtil.newBuilder("http://", each, "/adapter/thread-pool/update");
<<<<<<< HEAD
=======
            RestTemplate restTemplate = new RestTemplate();
>>>>>>> ac7e16b8
            // again appoint MediaType
            HttpHeaders requestHeaders = new HttpHeaders();
            requestHeaders.setContentType(MediaType.APPLICATION_JSON);
            HttpEntity<String> requestEntity = new HttpEntity<>(JSONUtil.toJSONString(reqDTO), requestHeaders);
            restTemplate.postForObject(urlString, requestEntity, Object.class);
        }
    }
}<|MERGE_RESOLUTION|>--- conflicted
+++ resolved
@@ -19,12 +19,8 @@
 
 import cn.hippo4j.common.constant.ConfigModifyTypeConstants;
 import cn.hippo4j.common.toolkit.JSONUtil;
-import cn.hippo4j.common.toolkit.StringUtil;
 import cn.hippo4j.config.model.biz.threadpool.ConfigModifyVerifyReqDTO;
 import lombok.extern.slf4j.Slf4j;
-import org.springframework.http.HttpEntity;
-import org.springframework.http.HttpHeaders;
-import org.springframework.http.MediaType;
 import org.springframework.stereotype.Service;
 import org.springframework.web.client.RestTemplate;
 
@@ -46,10 +42,6 @@
     protected void updateThreadPoolParameter(ConfigModifyVerifyReqDTO reqDTO) {
         for (String each : getClientAddress(reqDTO)) {
             String urlString = StringUtil.newBuilder("http://", each, "/adapter/thread-pool/update");
-<<<<<<< HEAD
-=======
-            RestTemplate restTemplate = new RestTemplate();
->>>>>>> ac7e16b8
             // again appoint MediaType
             HttpHeaders requestHeaders = new HttpHeaders();
             requestHeaders.setContentType(MediaType.APPLICATION_JSON);
