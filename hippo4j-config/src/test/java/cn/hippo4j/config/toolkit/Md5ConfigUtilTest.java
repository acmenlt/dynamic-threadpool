/*
 * Licensed to the Apache Software Foundation (ASF) under one or more
 * contributor license agreements.  See the NOTICE file distributed with
 * this work for additional information regarding copyright ownership.
 * The ASF licenses this file to You under the Apache License, Version 2.0
 * (the "License"); you may not use this file except in compliance with
 * the License.  You may obtain a copy of the License at
 *
 *     http://www.apache.org/licenses/LICENSE-2.0
 *
 * Unless required by applicable law or agreed to in writing, software
 * distributed under the License is distributed on an "AS IS" BASIS,
 * WITHOUT WARRANTIES OR CONDITIONS OF ANY KIND, either express or implied.
 * See the License for the specific language governing permissions and
 * limitations under the License.
 */

package cn.hippo4j.config.toolkit;

import cn.hippo4j.common.toolkit.Assert;
<<<<<<< HEAD
import cn.hippo4j.config.model.ConfigAllInfo;
import cn.hutool.core.util.StrUtil;
=======
import cn.hippo4j.common.toolkit.StringUtil;
import cn.hippo4j.config.model.ConfigAllInfo;
>>>>>>> ab2d8974
import org.assertj.core.util.Lists;
import org.junit.Test;

import java.io.IOException;
<<<<<<< HEAD
=======
import java.util.ArrayList;
>>>>>>> ab2d8974
import java.util.Objects;

/**
 * Md5ConfigUtil Test
 */
public class Md5ConfigUtilTest {

    @Test
    public void getKeyTest() {
        String key = Md5ConfigUtil.getKey("DataId", "Group");
        Assert.isTrue(Objects.equals("DataId+Group", key));
    }

    @Test
    public void getKeySpecialTest() {
        String key = Md5ConfigUtil.getKey("DataId+", "Group");
        Assert.isTrue(Objects.equals("DataId%2B+Group", key));

        String key1 = Md5ConfigUtil.getKey("DataId%", "Group");
        Assert.isTrue(Objects.equals("DataId%25+Group", key1));
    }

    @Test
    public void getKeyTenantIdentifyTest() {
        String key = Md5ConfigUtil.getKey("DataId", "Group", "Tenant", "Identify");
        Assert.isTrue(Objects.equals("DataId+Group+Tenant+Identify", key));
    }

    @Test
    public void getKeyTenantIdentifySpecialTest() {
        String key = Md5ConfigUtil.getKey("DataId+", "Group+", "Tenant+", "Identify");
        Assert.isTrue(Objects.equals("DataId%2B+Group%2B+Tenant%2B+Identify", key));
    }

    @Test
    public void compareMd5ResultStringEmptyTest() {
        String key = null;
        try {
<<<<<<< HEAD
            key = Md5ConfigUtil.compareMd5ResultString(Lists.newArrayList());
        } catch (IOException ignored) {

        }
        Assert.isTrue(Objects.equals(StrUtil.EMPTY, key));
=======
            key = Md5ConfigUtil.compareMd5ResultString(new ArrayList<>());
        } catch (IOException ignored) {

        }
        Assert.isTrue(Objects.equals(StringUtil.EMPTY, key));
>>>>>>> ab2d8974
    }

    @Test
    public void compareMd5ResultStringTest() {
        String key = null;
        try {
            key = Md5ConfigUtil.compareMd5ResultString(Lists.newArrayList("DataId+Group"));
        } catch (IOException ignored) {

        }
        Assert.isTrue(Objects.equals("DataId%02Group%01", key));
    }

    @Test
    public void getClientMd5MapTest() {
        ConfigAllInfo configAllInfo = new ConfigAllInfo();
        configAllInfo.setDesc("hippo4j config");
        String tpContentMd5 = Md5ConfigUtil.getTpContentMd5(configAllInfo);
<<<<<<< HEAD
        Assert.isTrue(StrUtil.isNotEmpty(tpContentMd5));
=======
        Assert.isTrue(StringUtil.isNotEmpty(tpContentMd5));
>>>>>>> ab2d8974
    }

}<|MERGE_RESOLUTION|>--- conflicted
+++ resolved
@@ -18,21 +18,13 @@
 package cn.hippo4j.config.toolkit;
 
 import cn.hippo4j.common.toolkit.Assert;
-<<<<<<< HEAD
-import cn.hippo4j.config.model.ConfigAllInfo;
-import cn.hutool.core.util.StrUtil;
-=======
 import cn.hippo4j.common.toolkit.StringUtil;
 import cn.hippo4j.config.model.ConfigAllInfo;
->>>>>>> ab2d8974
 import org.assertj.core.util.Lists;
 import org.junit.Test;
 
 import java.io.IOException;
-<<<<<<< HEAD
-=======
 import java.util.ArrayList;
->>>>>>> ab2d8974
 import java.util.Objects;
 
 /**
@@ -71,19 +63,11 @@
     public void compareMd5ResultStringEmptyTest() {
         String key = null;
         try {
-<<<<<<< HEAD
-            key = Md5ConfigUtil.compareMd5ResultString(Lists.newArrayList());
-        } catch (IOException ignored) {
-
-        }
-        Assert.isTrue(Objects.equals(StrUtil.EMPTY, key));
-=======
             key = Md5ConfigUtil.compareMd5ResultString(new ArrayList<>());
         } catch (IOException ignored) {
 
         }
         Assert.isTrue(Objects.equals(StringUtil.EMPTY, key));
->>>>>>> ab2d8974
     }
 
     @Test
@@ -102,11 +86,7 @@
         ConfigAllInfo configAllInfo = new ConfigAllInfo();
         configAllInfo.setDesc("hippo4j config");
         String tpContentMd5 = Md5ConfigUtil.getTpContentMd5(configAllInfo);
-<<<<<<< HEAD
-        Assert.isTrue(StrUtil.isNotEmpty(tpContentMd5));
-=======
         Assert.isTrue(StringUtil.isNotEmpty(tpContentMd5));
->>>>>>> ab2d8974
     }
 
 }