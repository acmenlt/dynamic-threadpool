--- conflicted
+++ resolved
@@ -64,11 +64,6 @@
     private final BaseInstanceRegistry baseInstanceRegistry;
 
     private final ConfigModificationVerifyServiceChoose configModificationVerifyServiceChoose;
-<<<<<<< HEAD
-
-    private final RestTemplate restTemplate = new RestTemplate();
-=======
->>>>>>> 7729ceab
 
     @PostMapping("/query/page")
     public Result<IPage<ThreadPoolRespDTO>> queryNameSpacePage(@RequestBody ThreadPoolQueryReqDTO reqDTO) {
@@ -184,14 +179,6 @@
     public Result<Void> updateWebThreadPool(@RequestBody WebThreadPoolReqDTO requestParam) {
         if (UserContext.getUserRole().equals("ROLE_ADMIN")) {
             for (String each : requestParam.getClientAddressList()) {
-<<<<<<< HEAD
-                String urlString = new StringBuilder()
-                        .append("http://")
-                        .append(each)
-                        .append("/web/update/pool")
-                        .toString();
-                restTemplate.postForObject(urlString, JSONUtil.toJSONString(requestParam), Object.class);
-=======
                 String urlString = StringUtil.newBuilder("http://", each, "/web/update/pool");
                 RestTemplate restTemplate = new RestTemplate();
                 // again appoint MediaType
@@ -199,7 +186,6 @@
                 requestHeaders.setContentType(MediaType.APPLICATION_JSON);
                 HttpEntity<String> requestEntity = new HttpEntity<>(JSONUtil.toJSONString(requestParam), requestHeaders);
                 restTemplate.postForObject(urlString, requestEntity, Object.class);
->>>>>>> 7729ceab
             }
         } else {
             ConfigModifySaveReqDTO modifySaveReqDTO = BeanUtil.convert(requestParam, ConfigModifySaveReqDTO.class);
@@ -240,5 +226,4 @@
         });
         return Results.success(returnThreadPool);
     }
-
 }