--- conflicted
+++ resolved
@@ -25,7 +25,6 @@
     delete: '删除',
     cancel: '取消',
     confirm: '确认',
-<<<<<<< HEAD
     ok: '确定',
     threadPool: '线程池',
     num: '序号',
@@ -34,21 +33,6 @@
     tenant: '租户',
     requiredError: '这是必填项',
     hint: '提示'
-=======
-    threadPool: '线程池',
-  },
-
-  // 运行报表
-  report: {
-    tenant: '租户',
-    item: '项目',
-    poolInstance: '线程池实例',
-    user: '登录用户',
-    role: '用户角色',
-    tenants: '所属租户',
-    createTime: '创建时间',
-    updateTime: '修改时间',
->>>>>>> 01d9db16
   },
 
   // 运行报表
@@ -71,10 +55,5 @@
   threadPool: {
     tenant: '租户',
     project: '项目',
-<<<<<<< HEAD
   }
-}
-=======
-  },
-};
->>>>>>> 01d9db16
+}