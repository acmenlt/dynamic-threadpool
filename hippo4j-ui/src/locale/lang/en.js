--- conflicted
+++ resolved
@@ -16,22 +16,15 @@
 
   // 公共
   common: {
-<<<<<<< HEAD
     query: 'Query',
     insert: 'Insert',
     serialNumber: 'Serial Number',
-=======
-    search: 'Search',
-    addition: 'Addition',
-    serialNumber: 'No.',
->>>>>>> 01d9db16
     operation: 'Operation',
     create: 'Create',
     edit: 'Edit',
     delete: 'Delete',
     cancel: 'Cancel',
     confirm: 'Confirm',
-<<<<<<< HEAD
     ok: 'Ok',
     threadPool: 'Thread Pool',
     num: 'Num',
@@ -40,22 +33,14 @@
     tenant: 'Tenant',
     requiredError: 'this is required',
     hint: 'Warning'
-=======
-    threadPool: 'Thread Pool',
->>>>>>> 01d9db16
   },
 
   // 运行报表
   report: {
-<<<<<<< HEAD
-=======
-    tenant: 'Tenant',
->>>>>>> 01d9db16
     item: 'Item',
     poolInstance: 'Pool Instance',
     user: 'User',
     role: 'Role',
-<<<<<<< HEAD
     tenants: 'Tenants'
   },
 
@@ -64,22 +49,12 @@
     tenantName: 'Tenant Name',
     owner: 'Owner',
     tenantIntro: 'Tenant Intro'
-=======
-    tenants: 'Tenants',
-    createTime: 'Create Time',
-    updateTime: 'Update Time',
->>>>>>> 01d9db16
   },
 
   // 线程池
   threadPool: {
     tenant: 'Tenant',
     project: 'Project',
-<<<<<<< HEAD
   }
   
-}
-=======
-  },
-};
->>>>>>> 01d9db16
+}